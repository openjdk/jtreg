#
# Copyright (c) 1997, 2024, Oracle and/or its affiliates. All rights reserved.
# DO NOT ALTER OR REMOVE COPYRIGHT NOTICES OR THIS FILE HEADER.
#
# This code is free software; you can redistribute it and/or modify it
# under the terms of the GNU General Public License version 2 only, as
# published by the Free Software Foundation.  Oracle designates this
# particular file as subject to the "Classpath" exception as provided
# by Oracle in the LICENSE file that accompanied this code.
#
# This code is distributed in the hope that it will be useful, but WITHOUT
# ANY WARRANTY; without even the implied warranty of MERCHANTABILITY or
# FITNESS FOR A PARTICULAR PURPOSE.  See the GNU General Public License
# version 2 for more details (a copy is included in the LICENSE file that
# accompanied this code).
#
# You should have received a copy of the GNU General Public License version
# 2 along with this work; if not, write to the Free Software Foundation,
# Inc., 51 Franklin St, Fifth Floor, Boston, MA 02110-1301 USA.
#
# Please contact Oracle, 500 Oracle Parkway, Redwood Shores, CA 94065 USA
# or visit www.oracle.com if you need additional information or have any
# questions.
#

#----------------------------------------------------------------------

# unit test for format support in TestStats.java
$(BUILDTESTDIR)/StatsTest.ok: \
	    $(TESTDIR)/statsTests/StatsTest.java \
	    $(JTREG_IMAGEDIR)/lib/javatest.jar \
	    $(JTREG_IMAGEDIR)/lib/jtreg.jar
	$(RM) $(@:%.ok=%) ; $(MKDIR) $(@:%.ok=%)
	$(MKDIR) $(@:%.ok=%)/classes
	$(JDKJAVAC) -d $(@:%.ok=%)/classes -cp $(JTREG_IMAGEDIR)/lib/jtreg.jar \
		-Xlint -Werror \
		$(TESTDIR)/statsTests/StatsTest.java
	$(JDKJAVA) -cp $(@:%.ok=%)/classes:$(JTREG_IMAGEDIR)/lib/jtreg.jar \
	    com.sun.javatest.regtest.report.StatsTest
	echo "test passed at `date`" > $@

ifneq ($(OS_NAME), windows)
TESTS.jtreg += $(BUILDTESTDIR)/StatsTest.ok
endif

<<<<<<< HEAD
STATS1_EXPECT_RUN := $(shell if [ ${JAVA_SPECIFICATION_VERSION} -lt 18 ]; then echo 44; else echo 32; fi)
STATS1_EXPECT_FAIL := $(shell if [ ${JAVA_SPECIFICATION_VERSION} -lt 18 ]; then echo 32; else echo 22; fi)
=======
# system test for format support in TestStats.java: see -Djtreg.stats.format
>>>>>>> 66496813
$(BUILDTESTDIR)/StatsTxt.1.ok: \
	    $(JTREG_IMAGEDIR)/lib/javatest.jar \
	    $(JTREG_IMAGEDIR)/lib/jtreg.jar
	$(RM) $(@:%.ok=%) ; $(MKDIR) $(@:%.ok=%)
	$(JDKJAVA) \
	    -Djtreg.stats.format="TEST-STATS: StatsTxt run=%r failed=%F excluded=%x" \
	    -jar $(JTREG_IMAGEDIR)/lib/jtreg.jar \
		-jdk:$(JDKHOME) \
		-agentvm \
		-w $(@:%.ok=%/work) \
		-r $(@:%.ok=%/report) \
		$(TESTDIR)/share/basic/main   \
			> $(@:%.ok=%/jt.log) 2>&1  || \
	    true "non-zero exit code from JavaTest intentionally ignored"
<<<<<<< HEAD
	$(GREP) -E -s '^TEST-STATS: StatsTxt run=$(STATS1_EXPECT_RUN) failed=$(STATS1_EXPECT_FAIL) excluded=0\s?$$' \
		$(@:%.ok=%/jt.log)  > /dev/null
	$(GREP) -E -s '^TEST-STATS: StatsTxt run=$(STATS1_EXPECT_RUN) failed=$(STATS1_EXPECT_FAIL) excluded=0\s?$$' \
=======
	$(GREP) -E -s '^TEST-STATS: StatsTxt run=45 failed=32 excluded=0\s?$$' \
		$(@:%.ok=%/jt.log)  > /dev/null
	$(GREP) -E -s '^TEST-STATS: StatsTxt run=45 failed=32 excluded=0\s?$$' \
>>>>>>> 66496813
		$(@:%.ok=%/report/text/stats.txt)  > /dev/null
	echo "test passed at `date`" > $@

TESTS.jtreg += $(BUILDTESTDIR)/StatsTxt.1.ok

<<<<<<< HEAD
STATS2_EXPECT_PASS := $(shell if [ ${JAVA_SPECIFICATION_VERSION} -lt 18 ]; then echo 12; else echo 10; fi)
STATS2_EXPECT_FAIL := $(shell if [ ${JAVA_SPECIFICATION_VERSION} -lt 18 ]; then echo 32; else echo 22; fi)
=======
# system test for format support in TestStats.java: see -Djtreg.stats.format
>>>>>>> 66496813
$(BUILDTESTDIR)/StatsTxt.2.ok: \
	    $(JTREG_IMAGEDIR)/lib/javatest.jar \
	    $(JTREG_IMAGEDIR)/lib/jtreg.jar
	$(RM) $(@:%.ok=%) ; $(MKDIR) $(@:%.ok=%)
	$(JDKJAVA) \
	    -Djtreg.stats.format="TEST-STATS: StatsTxt passed=%p failed=%F ignored=%i" \
	    -jar $(JTREG_IMAGEDIR)/lib/jtreg.jar \
		-jdk:$(JDKHOME) \
		-agentvm \
		-w $(@:%.ok=%/work) \
		-r $(@:%.ok=%/report) \
		-ignore:quiet \
		$(TESTDIR)/share/basic/main   \
		$(TESTDIR)/share/basic/ignore   \
			> $(@:%.ok=%/jt.log) 2>&1  || \
	    true "non-zero exit code from JavaTest intentionally ignored"
<<<<<<< HEAD
	$(GREP) -E -s '^TEST-STATS: StatsTxt passed=$(STATS2_EXPECT_PASS) failed=$(STATS2_EXPECT_FAIL) ignored=2\s?$$' \
		$(@:%.ok=%/jt.log)  > /dev/null
	$(GREP) -E -s '^TEST-STATS: StatsTxt passed=$(STATS2_EXPECT_PASS) failed=$(STATS2_EXPECT_FAIL) ignored=2\s?$$' \
=======
	$(GREP) -E -s '^TEST-STATS: StatsTxt passed=13 failed=32 ignored=2\s?$$' \
		$(@:%.ok=%/jt.log)  > /dev/null
	$(GREP) -E -s '^TEST-STATS: StatsTxt passed=13 failed=32 ignored=2\s?$$' \
>>>>>>> 66496813
		$(@:%.ok=%/report/text/stats.txt)  > /dev/null
	echo "test passed at `date`" > $@
		    			
TESTS.jtreg += $(BUILDTESTDIR)/StatsTxt.2.ok

# system test for format support in TestStats.java: see -Djtreg.stats.format
# (includes skipped)
$(BUILDTESTDIR)/StatsTxt.3.ok: \
	    $(JTREG_IMAGEDIR)/lib/javatest.jar \
	    $(JTREG_IMAGEDIR)/lib/jtreg.jar
	$(RM) $(@:%.ok=%) ; $(MKDIR) $(@:%.ok=%)
	$(JDKJAVA) \
	    -Djtreg.stats.format="TEST-STATS: StatsTxt passed=%P failed=%F ignored=%i skipped=%s" \
	    -jar $(JTREG_IMAGEDIR)/lib/jtreg.jar \
		-jdk:$(JDKHOME) \
		-agentvm \
		-w $(@:%.ok=%/work) \
		-r $(@:%.ok=%/report) \
		-ignore:quiet \
		$(TESTDIR)/share/basic/main   \
		$(TESTDIR)/share/basic/ignore   \
			> $(@:%.ok=%/jt.log) 2>&1  || \
	    true "non-zero exit code from JavaTest intentionally ignored"
	$(GREP) -E -s '^TEST-STATS: StatsTxt passed=12 failed=32 ignored=2 skipped=1\s?$$' \
		$(@:%.ok=%/jt.log)  > /dev/null
	$(GREP) -E -s '^TEST-STATS: StatsTxt passed=12 failed=32 ignored=2 skipped=1\s?$$' \
		$(@:%.ok=%/report/text/stats.txt)  > /dev/null
	echo "test passed at `date`" > $@

TESTS.jtreg += $(BUILDTESTDIR)/StatsTxt.3.ok

# system test for default format support in TestStats.java: no -Djtreg.stats.format
# (includes skipped)
$(BUILDTESTDIR)/StatsTxt.4.ok: \
	    $(JTREG_IMAGEDIR)/lib/javatest.jar \
	    $(JTREG_IMAGEDIR)/lib/jtreg.jar
	$(RM) $(@:%.ok=%) ; $(MKDIR) $(@:%.ok=%)
	$(JDKJAVA) \
	    -jar $(JTREG_IMAGEDIR)/lib/jtreg.jar \
		-jdk:$(JDKHOME) \
		-agentvm \
		-w $(@:%.ok=%/work) \
		-r $(@:%.ok=%/report) \
		-ignore:quiet \
		$(TESTDIR)/share/basic/main   \
		$(TESTDIR)/share/basic/ignore   \
			> $(@:%.ok=%/jt.log) 2>&1  || \
	    true "non-zero exit code from JavaTest intentionally ignored"
	$(GREP) -E -s '^Test results: passed: 13; failed: 19; error: 13; skipped: 1; did not match keywords: 2\s?$$' \
		$(@:%.ok=%/jt.log)  > /dev/null
	$(GREP) -E -s '^Test results: passed: 13; failed: 19; error: 13; skipped: 1; did not match keywords: 2\s?$$' \
		$(@:%.ok=%/report/text/stats.txt)  > /dev/null
	echo "test passed at `date`" > $@

TESTS.jtreg += $(BUILDTESTDIR)/StatsTxt.4.ok
<|MERGE_RESOLUTION|>--- conflicted
+++ resolved
@@ -43,12 +43,9 @@
 TESTS.jtreg += $(BUILDTESTDIR)/StatsTest.ok
 endif
 
-<<<<<<< HEAD
-STATS1_EXPECT_RUN := $(shell if [ ${JAVA_SPECIFICATION_VERSION} -lt 18 ]; then echo 44; else echo 32; fi)
+STATS1_EXPECT_RUN := $(shell if [ ${JAVA_SPECIFICATION_VERSION} -lt 18 ]; then echo 45; else echo 32; fi)
 STATS1_EXPECT_FAIL := $(shell if [ ${JAVA_SPECIFICATION_VERSION} -lt 18 ]; then echo 32; else echo 22; fi)
-=======
 # system test for format support in TestStats.java: see -Djtreg.stats.format
->>>>>>> 66496813
 $(BUILDTESTDIR)/StatsTxt.1.ok: \
 	    $(JTREG_IMAGEDIR)/lib/javatest.jar \
 	    $(JTREG_IMAGEDIR)/lib/jtreg.jar
@@ -63,26 +60,17 @@
 		$(TESTDIR)/share/basic/main   \
 			> $(@:%.ok=%/jt.log) 2>&1  || \
 	    true "non-zero exit code from JavaTest intentionally ignored"
-<<<<<<< HEAD
 	$(GREP) -E -s '^TEST-STATS: StatsTxt run=$(STATS1_EXPECT_RUN) failed=$(STATS1_EXPECT_FAIL) excluded=0\s?$$' \
 		$(@:%.ok=%/jt.log)  > /dev/null
 	$(GREP) -E -s '^TEST-STATS: StatsTxt run=$(STATS1_EXPECT_RUN) failed=$(STATS1_EXPECT_FAIL) excluded=0\s?$$' \
-=======
-	$(GREP) -E -s '^TEST-STATS: StatsTxt run=45 failed=32 excluded=0\s?$$' \
-		$(@:%.ok=%/jt.log)  > /dev/null
-	$(GREP) -E -s '^TEST-STATS: StatsTxt run=45 failed=32 excluded=0\s?$$' \
->>>>>>> 66496813
 		$(@:%.ok=%/report/text/stats.txt)  > /dev/null
 	echo "test passed at `date`" > $@
 
 TESTS.jtreg += $(BUILDTESTDIR)/StatsTxt.1.ok
 
-<<<<<<< HEAD
-STATS2_EXPECT_PASS := $(shell if [ ${JAVA_SPECIFICATION_VERSION} -lt 18 ]; then echo 12; else echo 10; fi)
+STATS2_EXPECT_PASS := $(shell if [ ${JAVA_SPECIFICATION_VERSION} -lt 18 ]; then echo 13; else echo 10; fi)
 STATS2_EXPECT_FAIL := $(shell if [ ${JAVA_SPECIFICATION_VERSION} -lt 18 ]; then echo 32; else echo 22; fi)
-=======
 # system test for format support in TestStats.java: see -Djtreg.stats.format
->>>>>>> 66496813
 $(BUILDTESTDIR)/StatsTxt.2.ok: \
 	    $(JTREG_IMAGEDIR)/lib/javatest.jar \
 	    $(JTREG_IMAGEDIR)/lib/jtreg.jar
@@ -99,15 +87,9 @@
 		$(TESTDIR)/share/basic/ignore   \
 			> $(@:%.ok=%/jt.log) 2>&1  || \
 	    true "non-zero exit code from JavaTest intentionally ignored"
-<<<<<<< HEAD
 	$(GREP) -E -s '^TEST-STATS: StatsTxt passed=$(STATS2_EXPECT_PASS) failed=$(STATS2_EXPECT_FAIL) ignored=2\s?$$' \
 		$(@:%.ok=%/jt.log)  > /dev/null
 	$(GREP) -E -s '^TEST-STATS: StatsTxt passed=$(STATS2_EXPECT_PASS) failed=$(STATS2_EXPECT_FAIL) ignored=2\s?$$' \
-=======
-	$(GREP) -E -s '^TEST-STATS: StatsTxt passed=13 failed=32 ignored=2\s?$$' \
-		$(@:%.ok=%/jt.log)  > /dev/null
-	$(GREP) -E -s '^TEST-STATS: StatsTxt passed=13 failed=32 ignored=2\s?$$' \
->>>>>>> 66496813
 		$(@:%.ok=%/report/text/stats.txt)  > /dev/null
 	echo "test passed at `date`" > $@
 		    			
