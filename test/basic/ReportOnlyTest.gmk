--- conflicted
+++ resolved
@@ -50,9 +50,8 @@
 	$(CAT) $(@:%.ok=%.jt.log)
 	$(GREP) headless $(BUILDTESTDIR)/Basic.othervm/log
 	if $(GREP) "headless: *true" $(BUILDTESTDIR)/Basic.othervm/log > /dev/null ; then \
-<<<<<<< HEAD
 		if [ ${JAVA_SPECIFICATION_VERSION} -lt 18 ]; then \
-			EXPECT_PASS=91 ; \
+			EXPECT_PASS=92 ; \
 			EXPECT_FAIL=40 ; \
 		else \
 			EXPECT_PASS=88 ; \
@@ -60,19 +59,12 @@
 		fi ; \
 	else \
 		if [ ${JAVA_SPECIFICATION_VERSION} -lt 18 ]; then \
-			EXPECT_PASS=93 ; \
+			EXPECT_PASS=94 ; \
 			EXPECT_FAIL=44 ; \
 		else \
 			EXPECT_PASS=90 ; \
 			EXPECT_FAIL=32 ; \
 		fi ; \
-=======
-	    EXPECT_PASS=92 ; \
-	    EXPECT_FAIL=40 ; \
-	else \
-	    EXPECT_PASS=94 ; \
-	    EXPECT_FAIL=44 ; \
->>>>>>> 66496813
 	fi ; \
 	echo "Expect: Test results: passed: $${EXPECT_PASS}; failed: $${EXPECT_FAIL}; error: 88" ; \
 	$(GREP) -s "Test results: passed: $${EXPECT_PASS}; failed: $${EXPECT_FAIL}; error: 88" $(@:%.ok=%.jt.log)  > /dev/null
