--- conflicted
+++ resolved
@@ -1,5 +1,5 @@
 #
-# Copyright (c) 1997, 2024, Oracle and/or its affiliates. All rights reserved.
+# Copyright (c) 1997, 2017, Oracle and/or its affiliates. All rights reserved.
 # DO NOT ALTER OR REMOVE COPYRIGHT NOTICES OR THIS FILE HEADER.
 #
 # This code is free software; you can redistribute it and/or modify it
@@ -25,12 +25,6 @@
 
 #----------------------------------------------------------------------
 
-<<<<<<< HEAD
-REPORT_EXPECT_PASS := $(shell if [ ${JAVA_SPECIFICATION_VERSION} -lt 18 ]; then echo 91; else echo 88; fi)
-REPORT_EXPECT_FAIL := $(shell if [ ${JAVA_SPECIFICATION_VERSION} -lt 18 ]; then echo 40; else echo 28; fi)
-
-=======
->>>>>>> 583ffcad
 # for full JavaTest gui, add "-gui" to jtreg call
 #
 # This test is a followup to Basic.othervm, and depends on the output from
@@ -47,7 +41,6 @@
 		   $(JTREG_IMAGEDIR)/bin/jtreg
 	JAVA_HOME=$(JDKHOME) CLASSPATH=$(ABSCLASSDIR) \
 	    $(JTREG_IMAGEDIR)/bin/jtreg $(JTREG_OPTS) \
-	    -k:!needDisplay \
 		-reportOnly  -automatic -v \
 		-workDir:$(BUILDTESTDIR)/Basic.othervm/work \
 		-reportDir:$(@:%.ok=%)/report \
