--- conflicted
+++ resolved
@@ -145,7 +145,6 @@
 # Otherwise, use default values for $JDKHOME/bin/javac
 SUPPORT_OLD_SOURCE_TARGET = false #$(shell $(JDKJAVAC) -version 2>&1 | grep '[8]' > /dev/null && echo true )
 ifneq ($(SUPPORT_OLD_SOURCE_TARGET),)
-<<<<<<< HEAD
     OLD_JAVAC_SOURCE_TARGET =
     AGENT_JAVAC_SOURCE_TARGET =
     TOOL_JAVAC_SOURCE_TARGET =
@@ -154,16 +153,6 @@
     AGENT_JAVAC_SOURCE_TARGET = -source 11 -target 11
     TOOL_JAVAC_SOURCE_TARGET = -source 11 -target 11
 endif
-=======
-    OLD_JAVAC_SOURCE_TARGET = -source 1.2 -target 1.1
-    AGENT_JAVAC_SOURCE_TARGET = -source 5 -target 5
-    TOOL_JAVAC_SOURCE_TARGET = -source 8 -target 8
-    REGTEST_TOOL_PATCH_JAVA_BASE_OPTIONS =
-else
-    EXTRA_LINT_OPTS = -rawtypes,-unchecked
-    REGTEST_TOOL_PATCH_JAVA_BASE_OPTIONS = --patch-module java.base=$(JAVADIR)
-endif 
->>>>>>> 832f368e
 
 ifdef JDK5HOME
     JDK5_BOOTCLASSPATH = -bootclasspath $(JDK5HOME)/jre/lib/rt.jar
@@ -175,29 +164,17 @@
 # for files needed to run othervm tests on oldest supported platforms
 REGTEST_OLD_JAVAC = $(JDKHOME)/bin/javac
 REGTEST_OLD_JAVAC_OPTIONS = \
-<<<<<<< HEAD
-	$(OLD_JAVAC_SOURCE_TARGET) $(JDK5_BOOTCLASSPATH) -Xlint:all
-=======
-	$(OLD_JAVAC_SOURCE_TARGET) $(JDK5_BOOTCLASSPATH) -Xlint:all,-options,-deprecation,$(EXTRA_LINT_OPTS) -Werror
->>>>>>> 832f368e
+	$(OLD_JAVAC_SOURCE_TARGET) $(JDK5_BOOTCLASSPATH) -Xlint:all  --enable-preview -source 18
 
 # for files needed to run agentvm tests (on platforms back to JDK 1.5)
 REGTEST_AGENT_JAVAC = $(JDKHOME)/bin/javac
 REGTEST_AGENT_JAVAC_OPTIONS = \
-<<<<<<< HEAD
 	$(AGENT_JAVAC_SOURCE_TARGET) $(JDK5_BOOTCLASSPATH) -Xlint:all 	--enable-preview -source 18
-=======
-	$(AGENT_JAVAC_SOURCE_TARGET) $(JDK5_BOOTCLASSPATH) -Xlint:all,-options,-deprecation,$(EXTRA_LINT_OPTS) -Werror
->>>>>>> 832f368e
 
 # for files needed for jtreg tool
 REGTEST_TOOL_JAVAC = $(JDKHOME)/bin/javac
 REGTEST_TOOL_JAVAC_OPTIONS = \
-<<<<<<< HEAD
 	$(TOOL_JAVAC_SOURCE_TARGET) $(JDK8_BOOTCLASSPATH) -Xlint:all 	--enable-preview -source 18
-=======
-	$(TOOL_JAVAC_SOURCE_TARGET) $(JDK8_BOOTCLASSPATH) -Xlint:all,-options,-deprecation -Werror
->>>>>>> 832f368e
 
 #----- JavaTest: https://wiki.openjdk.java.net/display/CodeTools/JT+Harness
 #
