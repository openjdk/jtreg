#
# Copyright (c) 1996, 2022, Oracle and/or its affiliates. All rights reserved.
# DO NOT ALTER OR REMOVE COPYRIGHT NOTICES OR THIS FILE HEADER.
#
# This code is free software; you can redistribute it and/or modify it
# under the terms of the GNU General Public License version 2 only, as
# published by the Free Software Foundation.  Oracle designates this
# particular file as subject to the "Classpath" exception as provided
# by Oracle in the LICENSE file that accompanied this code.
#
# This code is distributed in the hope that it will be useful, but WITHOUT
# ANY WARRANTY; without even the implied warranty of MERCHANTABILITY or
# FITNESS FOR A PARTICULAR PURPOSE.  See the GNU General Public License
# version 2 for more details (a copy is included in the LICENSE file that
# accompanied this code).
#
# You should have received a copy of the GNU General Public License version
# 2 along with this work; if not, write to the Free Software Foundation,
# Inc., 51 Franklin St, Fifth Floor, Boston, MA 02110-1301 USA.
#
# Please contact Oracle, 500 Oracle Parkway, Redwood Shores, CA 94065 USA
# or visit www.oracle.com if you need additional information or have any
# questions.
#

# include host-specific defs, if any
-include Defs-$(shell hostname).gmk

# TOPDIR = .. # now set in Makefile
ABSTOPDIR = $(shell cd $(TOPDIR); pwd)

# clobber settings from user's environment
JAVA_HOME=
CLASSPATH=
JAVA_COMPILER=
LD_LIBRARY_PATH=



#----------------------------------------------------------------------
#
# Support for Cygwin and MSYS2 (which may identify as MSYS, MINGW32 or MINGW64 (the default))

SYSTEM_UNAME := $(shell uname)

# Where is unwanted output to be delivered?
# On Windows, MKS uses the special file "NUL", cygwin uses the customary unix file.
ifeq ($(SYSTEM_UNAME), Windows_NT)
DEV_NULL = NUL
else
DEV_NULL = /dev/null
endif

ifneq (,$(findstring CYGWIN,$(SYSTEM_UNAME)))
USING_CYGWIN = true
USING_CYGWIN_OR_USING_MSYS = true
endif

ifneq (,$(findstring MSYS,$(SYSTEM_UNAME))$(findstring MINGW,$(SYSTEM_UNAME)))
USING_MSYS = true
USING_CYGWIN_OR_USING_MSYS = true
endif

ifdef USING_CYGWIN_OR_USING_MSYS
define FullPath
$(shell cygpath -a -m $1 2> $(DEV_NULL))
endef
define PosixPath
$(shell cygpath -a -u $1 2> $(DEV_NULL))
endef
else
define FullPath
$(abspath $1)
endef
define PosixPath
$1
endef
endif

ifndef BUILDDIR
  BUILDDIR = $(TOPDIR)/build
endif
override BUILDDIR := $(call FullPath, $(BUILDDIR))
override JDKHOME := $(call FullPath, $(JDKHOME))

BUILDTESTDIR=$(BUILDDIR)/test

#----------------------------------------------------------------------
#
# Parameters to control what to build and test with.

# Notices are optional or may be empty
# The following are not optional ...

ifndef JDKHOME
$(error JDKHOME not set)
endif

ifndef JAVATEST_JAR
$(error JAVATEST_JAR not set)
endif

ifndef ASMTOOLS_JAR
$(error ASMTOOLS_JAR not set)
endif

ifndef JUNIT_JARS
$(error JUNIT_JARS not set)
endif

ifndef TESTNG_JARS
$(error TESTNG_JARS not set)
endif

# derived values
JDKJAVA = $(JDKHOME)/bin/java
JDKJAVAC = $(JDKHOME)/bin/javac
JAR = $(JDKHOME)/bin/jar

<<<<<<< HEAD
# Only use -source -target, to support legacy platforms, when building with JDK 8
# Otherwise, use default values for $JDKHOME/bin/javac
SUPPORT_OLD_SOURCE_TARGET = false #$(shell $(JDKJAVAC) -version 2>&1 | grep '[8]' > /dev/null && echo true )
ifneq ($(SUPPORT_OLD_SOURCE_TARGET),)
    OLD_JAVAC_SOURCE_TARGET = -source 11 -target 11
    AGENT_JAVAC_SOURCE_TARGET = -source 11 -target 11
    TOOL_JAVAC_SOURCE_TARGET = -source 11 -target 11
else
    OLD_JAVAC_SOURCE_TARGET = -source 11 -target 11
    AGENT_JAVAC_SOURCE_TARGET = -source 11 -target 11
    TOOL_JAVAC_SOURCE_TARGET = -source 11 -target 11
endif

ifdef JDK5HOME
    JDK5_BOOTCLASSPATH = -bootclasspath $(JDK5HOME)/jre/lib/rt.jar
endif
ifdef JDK8HOME
    JDK8_BOOTCLASSPATH = -bootclasspath $(JDK8HOME)/jre/lib/rt.jar
endif

# for files needed to run othervm tests on oldest supported platforms
REGTEST_OLD_JAVAC = $(JDKHOME)/bin/javac
REGTEST_OLD_JAVAC_OPTIONS = \
	$(OLD_JAVAC_SOURCE_TARGET) $(JDK5_BOOTCLASSPATH) -Xlint:all
=======
AGENT_JAVAC_SOURCE_TARGET = --release 8
TOOL_JAVAC_SOURCE_TARGET = --release 11
REGTEST_TOOL_PATCH_JAVA_BASE_OPTIONS = --patch-module java.base=$(JAVADIR)
>>>>>>> 1a03cc23

# for files needed to run agentvm and othervm tests (on platforms back to JDK 8)
REGTEST_AGENT_JAVAC = $(JDKHOME)/bin/javac
REGTEST_AGENT_JAVAC_OPTIONS = \
<<<<<<< HEAD
	$(AGENT_JAVAC_SOURCE_TARGET) $(JDK5_BOOTCLASSPATH) -Xlint:all
=======
	$(AGENT_JAVAC_SOURCE_TARGET) -Xlint:all,-options,-deprecation -Werror
>>>>>>> 1a03cc23

# for files needed for jtreg tool
REGTEST_TOOL_JAVAC = $(JDKHOME)/bin/javac
REGTEST_TOOL_JAVAC_OPTIONS = \
<<<<<<< HEAD
	$(TOOL_JAVAC_SOURCE_TARGET) $(JDK8_BOOTCLASSPATH) -Xlint:all

#----- JavaTest: https://wiki.openjdk.java.net/display/CodeTools/JT+Harness
#
# At a minimum, JAVATEST_JAR must be set, either directly or indirectly.
# If not set explicitly, it defaults to values derived from JAVATEST_HOME,
# JTHARNESS_HOME or SLASH_JAVA.
# Set JTHARNESS_LICENSE and JTHARNESS_COPYRIGHT to include license and
# copyright files in the product image. If not set explicitly, these
# default to values derived from JAVATEST_HOME, JTHARNESS_HOME or SLASH_JAVA.

ifndef JTHARNESS_HOME
  ifdef SLASHJAVA
    JTHARNESS_HOME = $(SLASHJAVA)/re/jtharness/6.0/promoted/ea/b11/binaries/
  endif
endif

ifndef JAVATEST_HOME
  ifdef JTHARNESS_HOME
    JAVATEST_HOME = $(JTHARNESS_HOME)
  else
    ifdef SLASHJAVA
      JAVATEST_HOME = $(SLASHJAVA)/re/javatest/6.0/promoted/latest/binaries/javatest/
    endif
  endif
endif

ifndef JAVATEST_JAR
  ifdef JAVATEST_HOME
    JAVATEST_JAR = $(JAVATEST_HOME)/lib/javatest.jar
  endif
endif
JAVATEST_JAR := $(call FullPath,$(JAVATEST_JAR))

ifndef JTHARNESS_LICENSE
  JTHARNESS_LICENSE = $(wildcard $(JTHARNESS_HOME)/legal/license.txt)
endif
JTHARNESS_LICENSE := $(call FullPath,$(JTHARNESS_LICENSE))

ifndef JTHARNESS_COPYRIGHT
  JTHARNESS_COPYRIGHT = $(wildcard $(JTHARNESS_HOME)/legal/copyright.txt)
endif
JTHARNESS_COPYRIGHT := $(call FullPath,$(JTHARNESS_COPYRIGHT))

#----- JCov 3.0:  https://wiki.openjdk.java.net/display/CodeTools/jcov
#
# JCov is optional.
# If provided, coverage-collection features in jtreg will be enabled.
#
# To include support for JCov, JCOV_JAR and JCOV_NETWORK_SAVER_JAR
# must be set. If not set explicitly, these default to values derived
# from JCOV_HOME or SLASH_JAVA.
# Set JCOV_LICENSE to include the license file in the product image.
# If not set explicitly, this defaults to a value derived from JCOV_HOME
# or SLASH_JAVA.

ifndef JCOV_HOME
  ifdef SLASHJAVA
    JCOV_HOME = $(SLASHJAVA)/re/jcov/3.0/promoted/fcs/latest/binaries/jcov_3.0/
  endif
endif

ifndef JCOV_JAR
  ifdef JCOV_HOME
    JCOV_JAR = $(JCOV_HOME)/lib/jcov.jar
  endif
endif
JCOV_JAR := $(call FullPath,$(JCOV_JAR))

ifndef JCOV_NETWORK_SAVER_JAR
  ifdef JCOV_HOME
    JCOV_NETWORK_SAVER_JAR = $(JCOV_HOME)/lib/jcov_network_saver.jar
  endif
endif
JCOV_NETWORK_SAVER_JAR := $(call FullPath,$(JCOV_NETWORK_SAVER_JAR))

ifndef JCOV_LICENSE
  ifdef JCOV_HOME
    JCOV_LICENSE = $(wildcard $(JCOV_HOME)/LICENSE)
  endif
endif
JCOV_LICENSE := $(call FullPath,$(JCOV_LICENSE))

JCOV = $(JDK6HOME)/bin/java -jar $(JCOV_JAR)

#----- AsmTools 7.0:  https://wiki.openjdk.java.net/display/CodeTools/asmtools
#
# AsmTools is required, to support the execution of tests using
# *.jasm and *.jcod files.
#
# ASMTOOLS_JAR must be set, either directly or indirectly.
# If not set explicitly, it defaults to a value derived from
# ASMTOOLS_HOME or SLASHJAVA.
# Set ASMTOOLS_LICENSE to include the license file in the product image.
# If not set explicitly, this defaults to a value derived from
# ASMTOOLS_HOME or SLASH_JAVA.

ifndef ASMTOOLS_HOME
  ifdef SLASHJAVA
    ASMTOOLS_HOME = $(SLASHJAVA)/re/asmtools/7.0/promoted/opensource/ea/b08/binaries/asmtools-7.0/
  endif
endif

ifndef ASMTOOLS_JAR
  ASMTOOLS_JAR = $(ASMTOOLS_HOME)/lib/asmtools.jar
endif
ASMTOOLS_JAR := $(call FullPath,$(ASMTOOLS_JAR))

ifndef ASMTOOLS_LICENSE
  ASMTOOLS_LICENSE = $(wildcard $(ASMTOOLS_HOME)/LICENSE)
endif
ASMTOOLS_LICENSE := $(call FullPath,$(ASMTOOLS_LICENSE))

#----- JUnit 4.10: http://www.junit.org/
# https://sourceforge.net/projects/junit/files/junit/4.10/junit-4.10.jar/download
#
# JUnit is required, to support the execution of tests using JUnit
#
# JUNIT_JAR must be set, either directly or indirectly.
# If not set explicitly, it defaults to a value derived from
# JUNIT_HOME or SLASHJAVA.
# Set JUNIT_LICENSE to include the license file in the product image.
# If not set explicitly, this defaults to a value derived from
# JUNIT_HOME or SLASH_JAVA.

ifndef JUNIT_HOME
  ifdef SLASHJAVA
    JUNIT_HOME = $(SLASHJAVA)/devtools/share/junit/junit-4.10/
  endif
endif

ifndef JUNIT_JAR
  ifdef JUNIT_HOME
    JUNIT_JAR = $(JUNIT_HOME)/junit-4.10.jar
  endif
endif
JUNIT_JAR := $(call FullPath,$(JUNIT_JAR))

ifndef JUNIT_LICENSE
  ifdef JUNIT_HOME
    JUNIT_LICENSE = $(wildcard $(JUNIT_HOME)/LICENSE.txt)
  endif
endif
JUNIT_LICENSE := $(call FullPath,$(JUNIT_LICENSE))

#----- TestNG 6.9.5: see http://www.testng.org/
# http://testng.org/doc/download.html
#
# TestNG is required, to support the execution of tests using TestNG
#
# TESTNG_JAR must be set, either directly or indirectly.
# If not set explicitly, it defaults to a value derived from
# TESTNG_HOME or SLASHJAVA.
# Set TESTNG_LICENSE to include the license file in the product image.
# If not set explicitly, this defaults to a value derived from
# TESTNG_HOME or SLASH_JAVA.

ifndef TESTNG_HOME
  ifdef SLASHJAVA
    TESTNG_HOME = $(SLASHJAVA)/devtools/share/testng/testng-6.9.5
  endif
endif
TESTNG_HOME := $(call FullPath,$(TESTNG_HOME))

ifndef TESTNG_JAR
  ifdef TESTNG_HOME
    TESTNG_JAR = $(TESTNG_HOME)/testng-6.9.5.jar
  endif
endif
TESTNG_JAR := $(call FullPath,$(TESTNG_JAR))

ifndef TESTNG_LICENSE
  TESTNG_LICENSE = $(wildcard $(TESTNG_HOME)/LICENSE.txt)
endif
TESTNG_LICENSE := $(call FullPath,$(JUNIT_LICENSE))

# TestNG requires jcommander, which may or may not be bundled with TESTNG_JAR.
# If it is not, set JCOMMANDER_JAR to an appropriate version
ifndef JCOMMANDER_JAR
  ifdef TESTNG_HOME
    JCOMMANDER_JAR = $(wildcard $(TESTNG_HOME)/jcommander-1.48.jar)
  endif
endif
ifdef JCOMMANDER_JAR
    JCOMMANDER_JAR := $(call FullPath,$(JCOMMANDER_JAR))
endif

# Newer versions of TestNG require Google Guice
ifdef GOOGLE_GUICE_JAR
    GOOGLE_GUICE_JAR := $(call FullPath,$(GOOGLE_GUICE_JAR))
endif

# Newer versions of JUnit require Hamcrest
ifdef HAMCREST_JAR
    HAMCREST_JAR := $(call FullPath,$(HAMCREST_JAR))
endif

#----- Ant:  http://ant.apache.org/
#
# Ant is required, to support the provision of a <jtreg> Ant task
#
# ANT_JAR must be set, either directly or indirectly.
# If not set explicitly, it defaults to a value derived from
# ANTHOME or SLASHJAVA. The jar file is just used when building
# jtreg, and is not included in the product image.

ifndef ANTHOME
  ifdef SLASHJAVA
    ANTHOME = $(SLASHJAVA)/devtools/share/ant/1.9.4
  endif
endif

ifndef ANT_JAR
  ifdef ANTHOME
    ANT_JAR = $(ANTHOME)/lib/ant.jar
  endif
endif
ANT_JAR := $(call FullPath,$(ANT_JAR))

ifdef ANTHOME
  ANT = $(ANTHOME)/bin/ant
endif
=======
	$(TOOL_JAVAC_SOURCE_TARGET) -Xlint:all,-options,-deprecation -Werror

>>>>>>> 1a03cc23

#----- Unix commands

AWK     = /usr/bin/awk
CAT 	= /bin/cat
CHMOD 	= /bin/chmod
CP 	= /bin/cp
DIFF 	= /usr/bin/diff
ECHO	= /bin/echo
FIND	= /usr/bin/find
GREP 	:= $(shell if [ -r /bin/grep ]; then echo /bin/grep ; else echo /usr/bin/grep ; fi )
LN	= /bin/ln
LS	= /bin/ls
MKDIR 	= /bin/mkdir
MV 	= /bin/mv
PANDOC  := $(shell if [ -r /usr/bin/pandoc ]; then \
		echo /usr/bin/pandoc ; \
	elif [ -r /usr/local/bin/pandoc ]; then \
		echo /usr/local/bin/pandoc ; \
	elif [ -r /opt/homebrew/bin/tidy ]; then \
		echo /opt/homebrew/bin/pandoc ; \
	else \
		echo /bin/echo "pandoc not available" ; \
	fi )
PERL	= /usr/bin/perl
PRINTF  = /usr/bin/printf
RM 	= /bin/rm -rf
SED 	:= $(shell if [ -r /bin/sed ]; then echo /bin/sed ; else echo /usr/bin/sed ; fi )
SH 	= /bin/sh
SORT    = /usr/bin/sort
TEST 	= /usr/bin/test
ifeq ($(SYSTEM_UNAME), Darwin)
TIDY 	:= $(shell if [ -r /usr/local/bin/tidy ]; then \
		echo /usr/local/bin/tidy ; \
	elif [ -r /opt/homebrew/bin/tidy ]; then \
		echo /opt/homebrew/bin/tidy ; \
	else \
		echo/usr/bin/tidy ; \
	fi )
else
TIDY	= /usr/bin/tidy
endif
TOUCH 	= /usr/bin/touch
UNZIP 	= /usr/bin/unzip
WC 	= /usr/bin/wc
ZIP 	= /usr/bin/zip


#----------------------------------------------------------------------
#
# Identification of parts of the system
SRCDIR = $(TOPDIR)/src
JAVADIR = $(SRCDIR)/share/classes
SRCDOCDIR = $(SRCDIR)/share/doc
SRCJTDOCDIR = $(SRCDIR)/share/doc/javatest
SRCJTREGDOCDIR = $(SRCDIR)/share/doc/javatest/regtest
SRCSHAREBINDIR = $(SRCDIR)/share/bin
TESTDIR = $(TOPDIR)/test

CLASSDIR = $(BUILDDIR)/classes
ABSCLASSDIR = $(cd $(CLASSDIR); pwd)

IMAGES_DIR = $(BUILDDIR)/images
JTREG_IMAGEDIR = $(IMAGES_DIR)/jtreg
JTREG_IMAGEDOCDIR = $(JTREG_IMAGEDIR)/doc
JTREG_IMAGEJARDIR = $(JTREG_IMAGEDIR)/lib
ABS_JTREG_IMAGEJARDIR = $(shell cd $(JTREG_IMAGEJARDIR); pwd)

# source bundle locations
IMAGESRC_SRCDIR = $(IMAGESRC_TOPDIR)/src/share/classes

#----------------------------------------------------------------------
#
# Version tags
#
# BUILD_* variables are normally set (overridden) by RE builds
BUILD_VERSION = 5.2
BUILD_MILESTONE = dev
BUILD_NUMBER = b00

# don't eval dates here directly, because that leads to unstable builds
#BUILD_YEAR:sh = /bin/date +"%Y"
BUILD_YEAR_CMD = /bin/date '+%Y'
#BUILD_DOCDATE:sh = /bin/date +"%B %d, %Y"
BUILD_DOCDATE_CMD = /bin/date  +'%B %d, %Y'
#BUILD_ZIPDATE:sh = /bin/date '+%d %h %Y'
BUILD_ZIPDATE_CMD = /bin/date  '+%d %h %Y'
BUILD_NONFCS_MILESTONE_sh = echo $(BUILD_MILESTONE) | sed -e 's/[fF][cC][sS]//'
BUILD_NONFCS_MILESTONE = $(BUILD_NONFCS_MILESTONE_sh:sh)

# munge the BUILD values suitable for use in the bundle name
ZIPSFX_VERSION_sh = echo '$(BUILD_VERSION)' | sed -e 's|\([^0-9][^0-9]*\)|_|g'
ZIPSFX_MILESTONE_sh = echo '$(BUILD_MILESTONE)'
ZIPSFX_BUILD_sh = echo '$(BUILD_NUMBER)'
ZIPSFX_NEWBUILD_sh = echo '$(BUILD_NUMBER)' | sed -e 's|[^[0-9]||g' | xargs printf "%d"
ZIPSFX_DATE_sh = echo "`$(BUILD_ZIPDATE_CMD)`" | /usr/bin/tr -s '[A-Z] ' '[a-z]_'

VERBOSE_ZIP_SUFFIX = $(shell $(ZIPSFX_VERSION_sh))-$(shell $(ZIPSFX_MILESTONE_sh))-bin-$(shell $(ZIPSFX_BUILD_sh))-$(shell $(ZIPSFX_DATE_sh))

ifdef BUILD_MILESTONE
NEW_VERBOSE_ZIP_SUFFIX = $(BUILD_VERSION)-$(BUILD_MILESTONE)+$(shell $(ZIPSFX_NEWBUILD_sh))_bin
else
NEW_VERBOSE_ZIP_SUFFIX = $(BUILD_VERSION)+$(shell $(ZIPSFX_NEWBUILD_sh))_bin
endif<|MERGE_RESOLUTION|>--- conflicted
+++ resolved
@@ -117,276 +117,21 @@
 JDKJAVAC = $(JDKHOME)/bin/javac
 JAR = $(JDKHOME)/bin/jar
 
-<<<<<<< HEAD
-# Only use -source -target, to support legacy platforms, when building with JDK 8
-# Otherwise, use default values for $JDKHOME/bin/javac
-SUPPORT_OLD_SOURCE_TARGET = false #$(shell $(JDKJAVAC) -version 2>&1 | grep '[8]' > /dev/null && echo true )
-ifneq ($(SUPPORT_OLD_SOURCE_TARGET),)
-    OLD_JAVAC_SOURCE_TARGET = -source 11 -target 11
-    AGENT_JAVAC_SOURCE_TARGET = -source 11 -target 11
-    TOOL_JAVAC_SOURCE_TARGET = -source 11 -target 11
-else
-    OLD_JAVAC_SOURCE_TARGET = -source 11 -target 11
-    AGENT_JAVAC_SOURCE_TARGET = -source 11 -target 11
-    TOOL_JAVAC_SOURCE_TARGET = -source 11 -target 11
-endif
-
-ifdef JDK5HOME
-    JDK5_BOOTCLASSPATH = -bootclasspath $(JDK5HOME)/jre/lib/rt.jar
-endif
-ifdef JDK8HOME
-    JDK8_BOOTCLASSPATH = -bootclasspath $(JDK8HOME)/jre/lib/rt.jar
-endif
-
-# for files needed to run othervm tests on oldest supported platforms
-REGTEST_OLD_JAVAC = $(JDKHOME)/bin/javac
-REGTEST_OLD_JAVAC_OPTIONS = \
-	$(OLD_JAVAC_SOURCE_TARGET) $(JDK5_BOOTCLASSPATH) -Xlint:all
-=======
 AGENT_JAVAC_SOURCE_TARGET = --release 8
 TOOL_JAVAC_SOURCE_TARGET = --release 11
 REGTEST_TOOL_PATCH_JAVA_BASE_OPTIONS = --patch-module java.base=$(JAVADIR)
->>>>>>> 1a03cc23
+
 
 # for files needed to run agentvm and othervm tests (on platforms back to JDK 8)
 REGTEST_AGENT_JAVAC = $(JDKHOME)/bin/javac
 REGTEST_AGENT_JAVAC_OPTIONS = \
-<<<<<<< HEAD
-	$(AGENT_JAVAC_SOURCE_TARGET) $(JDK5_BOOTCLASSPATH) -Xlint:all
-=======
 	$(AGENT_JAVAC_SOURCE_TARGET) -Xlint:all,-options,-deprecation -Werror
->>>>>>> 1a03cc23
 
 # for files needed for jtreg tool
 REGTEST_TOOL_JAVAC = $(JDKHOME)/bin/javac
 REGTEST_TOOL_JAVAC_OPTIONS = \
-<<<<<<< HEAD
-	$(TOOL_JAVAC_SOURCE_TARGET) $(JDK8_BOOTCLASSPATH) -Xlint:all
-
-#----- JavaTest: https://wiki.openjdk.java.net/display/CodeTools/JT+Harness
-#
-# At a minimum, JAVATEST_JAR must be set, either directly or indirectly.
-# If not set explicitly, it defaults to values derived from JAVATEST_HOME,
-# JTHARNESS_HOME or SLASH_JAVA.
-# Set JTHARNESS_LICENSE and JTHARNESS_COPYRIGHT to include license and
-# copyright files in the product image. If not set explicitly, these
-# default to values derived from JAVATEST_HOME, JTHARNESS_HOME or SLASH_JAVA.
-
-ifndef JTHARNESS_HOME
-  ifdef SLASHJAVA
-    JTHARNESS_HOME = $(SLASHJAVA)/re/jtharness/6.0/promoted/ea/b11/binaries/
-  endif
-endif
-
-ifndef JAVATEST_HOME
-  ifdef JTHARNESS_HOME
-    JAVATEST_HOME = $(JTHARNESS_HOME)
-  else
-    ifdef SLASHJAVA
-      JAVATEST_HOME = $(SLASHJAVA)/re/javatest/6.0/promoted/latest/binaries/javatest/
-    endif
-  endif
-endif
-
-ifndef JAVATEST_JAR
-  ifdef JAVATEST_HOME
-    JAVATEST_JAR = $(JAVATEST_HOME)/lib/javatest.jar
-  endif
-endif
-JAVATEST_JAR := $(call FullPath,$(JAVATEST_JAR))
-
-ifndef JTHARNESS_LICENSE
-  JTHARNESS_LICENSE = $(wildcard $(JTHARNESS_HOME)/legal/license.txt)
-endif
-JTHARNESS_LICENSE := $(call FullPath,$(JTHARNESS_LICENSE))
-
-ifndef JTHARNESS_COPYRIGHT
-  JTHARNESS_COPYRIGHT = $(wildcard $(JTHARNESS_HOME)/legal/copyright.txt)
-endif
-JTHARNESS_COPYRIGHT := $(call FullPath,$(JTHARNESS_COPYRIGHT))
-
-#----- JCov 3.0:  https://wiki.openjdk.java.net/display/CodeTools/jcov
-#
-# JCov is optional.
-# If provided, coverage-collection features in jtreg will be enabled.
-#
-# To include support for JCov, JCOV_JAR and JCOV_NETWORK_SAVER_JAR
-# must be set. If not set explicitly, these default to values derived
-# from JCOV_HOME or SLASH_JAVA.
-# Set JCOV_LICENSE to include the license file in the product image.
-# If not set explicitly, this defaults to a value derived from JCOV_HOME
-# or SLASH_JAVA.
-
-ifndef JCOV_HOME
-  ifdef SLASHJAVA
-    JCOV_HOME = $(SLASHJAVA)/re/jcov/3.0/promoted/fcs/latest/binaries/jcov_3.0/
-  endif
-endif
-
-ifndef JCOV_JAR
-  ifdef JCOV_HOME
-    JCOV_JAR = $(JCOV_HOME)/lib/jcov.jar
-  endif
-endif
-JCOV_JAR := $(call FullPath,$(JCOV_JAR))
-
-ifndef JCOV_NETWORK_SAVER_JAR
-  ifdef JCOV_HOME
-    JCOV_NETWORK_SAVER_JAR = $(JCOV_HOME)/lib/jcov_network_saver.jar
-  endif
-endif
-JCOV_NETWORK_SAVER_JAR := $(call FullPath,$(JCOV_NETWORK_SAVER_JAR))
-
-ifndef JCOV_LICENSE
-  ifdef JCOV_HOME
-    JCOV_LICENSE = $(wildcard $(JCOV_HOME)/LICENSE)
-  endif
-endif
-JCOV_LICENSE := $(call FullPath,$(JCOV_LICENSE))
-
-JCOV = $(JDK6HOME)/bin/java -jar $(JCOV_JAR)
-
-#----- AsmTools 7.0:  https://wiki.openjdk.java.net/display/CodeTools/asmtools
-#
-# AsmTools is required, to support the execution of tests using
-# *.jasm and *.jcod files.
-#
-# ASMTOOLS_JAR must be set, either directly or indirectly.
-# If not set explicitly, it defaults to a value derived from
-# ASMTOOLS_HOME or SLASHJAVA.
-# Set ASMTOOLS_LICENSE to include the license file in the product image.
-# If not set explicitly, this defaults to a value derived from
-# ASMTOOLS_HOME or SLASH_JAVA.
-
-ifndef ASMTOOLS_HOME
-  ifdef SLASHJAVA
-    ASMTOOLS_HOME = $(SLASHJAVA)/re/asmtools/7.0/promoted/opensource/ea/b08/binaries/asmtools-7.0/
-  endif
-endif
-
-ifndef ASMTOOLS_JAR
-  ASMTOOLS_JAR = $(ASMTOOLS_HOME)/lib/asmtools.jar
-endif
-ASMTOOLS_JAR := $(call FullPath,$(ASMTOOLS_JAR))
-
-ifndef ASMTOOLS_LICENSE
-  ASMTOOLS_LICENSE = $(wildcard $(ASMTOOLS_HOME)/LICENSE)
-endif
-ASMTOOLS_LICENSE := $(call FullPath,$(ASMTOOLS_LICENSE))
-
-#----- JUnit 4.10: http://www.junit.org/
-# https://sourceforge.net/projects/junit/files/junit/4.10/junit-4.10.jar/download
-#
-# JUnit is required, to support the execution of tests using JUnit
-#
-# JUNIT_JAR must be set, either directly or indirectly.
-# If not set explicitly, it defaults to a value derived from
-# JUNIT_HOME or SLASHJAVA.
-# Set JUNIT_LICENSE to include the license file in the product image.
-# If not set explicitly, this defaults to a value derived from
-# JUNIT_HOME or SLASH_JAVA.
-
-ifndef JUNIT_HOME
-  ifdef SLASHJAVA
-    JUNIT_HOME = $(SLASHJAVA)/devtools/share/junit/junit-4.10/
-  endif
-endif
-
-ifndef JUNIT_JAR
-  ifdef JUNIT_HOME
-    JUNIT_JAR = $(JUNIT_HOME)/junit-4.10.jar
-  endif
-endif
-JUNIT_JAR := $(call FullPath,$(JUNIT_JAR))
-
-ifndef JUNIT_LICENSE
-  ifdef JUNIT_HOME
-    JUNIT_LICENSE = $(wildcard $(JUNIT_HOME)/LICENSE.txt)
-  endif
-endif
-JUNIT_LICENSE := $(call FullPath,$(JUNIT_LICENSE))
-
-#----- TestNG 6.9.5: see http://www.testng.org/
-# http://testng.org/doc/download.html
-#
-# TestNG is required, to support the execution of tests using TestNG
-#
-# TESTNG_JAR must be set, either directly or indirectly.
-# If not set explicitly, it defaults to a value derived from
-# TESTNG_HOME or SLASHJAVA.
-# Set TESTNG_LICENSE to include the license file in the product image.
-# If not set explicitly, this defaults to a value derived from
-# TESTNG_HOME or SLASH_JAVA.
-
-ifndef TESTNG_HOME
-  ifdef SLASHJAVA
-    TESTNG_HOME = $(SLASHJAVA)/devtools/share/testng/testng-6.9.5
-  endif
-endif
-TESTNG_HOME := $(call FullPath,$(TESTNG_HOME))
-
-ifndef TESTNG_JAR
-  ifdef TESTNG_HOME
-    TESTNG_JAR = $(TESTNG_HOME)/testng-6.9.5.jar
-  endif
-endif
-TESTNG_JAR := $(call FullPath,$(TESTNG_JAR))
-
-ifndef TESTNG_LICENSE
-  TESTNG_LICENSE = $(wildcard $(TESTNG_HOME)/LICENSE.txt)
-endif
-TESTNG_LICENSE := $(call FullPath,$(JUNIT_LICENSE))
-
-# TestNG requires jcommander, which may or may not be bundled with TESTNG_JAR.
-# If it is not, set JCOMMANDER_JAR to an appropriate version
-ifndef JCOMMANDER_JAR
-  ifdef TESTNG_HOME
-    JCOMMANDER_JAR = $(wildcard $(TESTNG_HOME)/jcommander-1.48.jar)
-  endif
-endif
-ifdef JCOMMANDER_JAR
-    JCOMMANDER_JAR := $(call FullPath,$(JCOMMANDER_JAR))
-endif
-
-# Newer versions of TestNG require Google Guice
-ifdef GOOGLE_GUICE_JAR
-    GOOGLE_GUICE_JAR := $(call FullPath,$(GOOGLE_GUICE_JAR))
-endif
-
-# Newer versions of JUnit require Hamcrest
-ifdef HAMCREST_JAR
-    HAMCREST_JAR := $(call FullPath,$(HAMCREST_JAR))
-endif
-
-#----- Ant:  http://ant.apache.org/
-#
-# Ant is required, to support the provision of a <jtreg> Ant task
-#
-# ANT_JAR must be set, either directly or indirectly.
-# If not set explicitly, it defaults to a value derived from
-# ANTHOME or SLASHJAVA. The jar file is just used when building
-# jtreg, and is not included in the product image.
-
-ifndef ANTHOME
-  ifdef SLASHJAVA
-    ANTHOME = $(SLASHJAVA)/devtools/share/ant/1.9.4
-  endif
-endif
-
-ifndef ANT_JAR
-  ifdef ANTHOME
-    ANT_JAR = $(ANTHOME)/lib/ant.jar
-  endif
-endif
-ANT_JAR := $(call FullPath,$(ANT_JAR))
-
-ifdef ANTHOME
-  ANT = $(ANTHOME)/bin/ant
-endif
-=======
 	$(TOOL_JAVAC_SOURCE_TARGET) -Xlint:all,-options,-deprecation -Werror
 
->>>>>>> 1a03cc23
 
 #----- Unix commands
 
