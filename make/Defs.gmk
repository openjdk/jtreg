--- conflicted
+++ resolved
@@ -164,50 +164,17 @@
 # for files needed to run othervm tests on oldest supported platforms
 REGTEST_OLD_JAVAC = $(JDKHOME)/bin/javac
 REGTEST_OLD_JAVAC_OPTIONS = \
-<<<<<<< HEAD
-	$(OLD_JAVAC_SOURCE_TARGET) $(JDK15_BOOTCLASSPATH) -Xlint:all
-=======
-	$(OLD_JAVAC_SOURCE_TARGET) $(JDK5_BOOTCLASSPATH) -Xlint:all,-options -Werror
->>>>>>> feeb047e
+	$(OLD_JAVAC_SOURCE_TARGET) $(JDK5_BOOTCLASSPATH) -Xlint:all
 
 # for files needed to run agentvm tests (on platforms back to JDK 1.5)
 REGTEST_AGENT_JAVAC = $(JDKHOME)/bin/javac
 REGTEST_AGENT_JAVAC_OPTIONS = \
-<<<<<<< HEAD
-	$(AGENT_JAVAC_SOURCE_TARGET) $(JDK15_BOOTCLASSPATH) -Xlint:all
-=======
-	$(AGENT_JAVAC_SOURCE_TARGET) $(JDK5_BOOTCLASSPATH) -Xlint:all,-options -Werror
->>>>>>> feeb047e
+	$(AGENT_JAVAC_SOURCE_TARGET) $(JDK5_BOOTCLASSPATH) -Xlint:all
 
 # for files needed for jtreg tool
 REGTEST_TOOL_JAVAC = $(JDKHOME)/bin/javac
 REGTEST_TOOL_JAVAC_OPTIONS = \
-<<<<<<< HEAD
-	$(TOOL_JAVAC_SOURCE_TARGET) $(JDK18_BOOTCLASSPATH) -Xlint:all
-
-#----- JavaHelp
-#
-# JavaHelp, previously available at https://javahelp.dev.java.net/,
-# is no longer supported or generally available.
-# If you use JT Harness 5.0 or later, you do not need JavaHelp.
-# If you use JT Harness 4.6 (in order to test on very old versions of JDK),
-# you will need JavaHelp.
-
-ifndef JAVAHELP_HOME
-  ifdef SLASHJAVA
-    JAVAHELP_HOME = $(SLASHJAVA)/re/jh/2.0_01/promoted/fcs/latest/binaries/jh2.0/javahelp
-  endif
-endif
-
-ifndef JAVAHELP_JAR
-  ifdef JAVAHELP_HOME
-    JAVAHELP_JAR = $(JAVAHELP_HOME)/lib/jh.jar
-  endif
-endif
-JAVAHELP_JAR := $(call FullPath,$(JAVAHELP_JAR))
-=======
-	$(TOOL_JAVAC_SOURCE_TARGET) $(JDK8_BOOTCLASSPATH) -Xlint:all,-options -Werror
->>>>>>> feeb047e
+	$(TOOL_JAVAC_SOURCE_TARGET) $(JDK8_BOOTCLASSPATH) -Xlint:all
 
 #----- JavaTest: https://wiki.openjdk.java.net/display/CodeTools/JT+Harness
 #
