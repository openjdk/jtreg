--- conflicted
+++ resolved
@@ -192,11 +192,7 @@
 	    $(JAVAFILES.com.sun.javatest.regtest-tools) \
 	    $(JAVATEST_SRCFILES)
 	$(JDKHOME)/bin/javadoc -d $(@D) \
-<<<<<<< HEAD
                 -encoding ASCII \
-=======
-		-encoding ascii \
->>>>>>> ac846082
 		-sourcepath "$(JAVADIR)$(PS)$(JAVATEST_SRCDIR)" \
 		-classpath "$(JAVATEST_JAR)$(PS)$(JUNIT_JAR)$(PS)$(TESTNG_JAR)" \
 		com.sun.javatest.regtest \
@@ -206,11 +202,7 @@
 	    $(JAVAFILES.com.sun.javatest.regtest-tools) \
 	    $(JAVATEST_SRCFILES)
 	$(JDKHOME)/bin/javadoc -d $(@D) \
-<<<<<<< HEAD
                 -encoding ASCII \
-=======
-		-encoding ascii \
->>>>>>> ac846082
 		-sourcepath "$(JAVADIR)$(PS)$(JAVATEST_SRCDIR)" \
 		-classpath "$(JAVATEST_JAR)$(PS)$(JUNIT_CLASSPATH)$(PS)$(TESTNG_CLASSPATH)" \
 		-subpackages com.sun.javatest.regtest \
