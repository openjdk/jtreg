--- conflicted
+++ resolved
@@ -267,27 +267,6 @@
 
 #----------------------------------------------------------------------
 #
-<<<<<<< HEAD
-# import JavaHelp (required for JavaTest/JT Harness 4.6), if available;
-# remove any (probably out-of-date) signatures
-
-$(IMAGES_DIR)/%/jh.jar: $(call PosixPath,$(JAVAHELP_JAR))
-	$(RM) -f $@
-	$(MKDIR) -p $(@D)
-	$(ECHO) JAVAHELP_HOME $(JAVAHELP_HOME)
-	$(ECHO) JAVAHELP_JAR $(JAVAHELP_JAR)
-	$(CP) $(JAVAHELP_JAR) $@
-	-$(ZIP) -d $@ 'META-INF/*.SF' 'META-INF/*.RSA' 'META-INF/*.DSA'
-
-ifdef JAVAHELP_JAR
-    JTREG_IMAGE_JAVAHELP_JAR = $(JTREG_IMAGEDIR)/lib/jh.jar
-    TARGETS.ZIP.jtreg += $(JTREG_IMAGEDIR)/lib/jh.jar
-endif
-
-#----------------------------------------------------------------------
-#
-=======
->>>>>>> feeb047e
 # import JUnit
 
 $(JTREG_IMAGEDIR)/lib/junit.jar: $(call PosixPath,$(JUNIT_JAR))
