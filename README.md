--- conflicted
+++ resolved
@@ -188,12 +188,8 @@
 
 ## Using the IntelliJ IDE
 
-The jtreg repo also contains a [plugin](plugins/idea/README.md) for the IntelliJ IDE.
+The jtreg repo also contains a plugin for the IntelliJ IDE.
 This is a convenience plugin which adds jtreg capabilities to the IntelliJ IDE.
 With this plugin, OpenJDK developers can write, run, and debug jtreg tests
-<<<<<<< HEAD
-without leaving their IDE environment.
-=======
 without leaving their IDE environment.  For more details, see the file
-[plugins/idea/README.md](plugins/idea/README.md) in this repo.
->>>>>>> 051f0f03
+[plugins/idea/README.md](plugins/idea/README.md) in this repo.