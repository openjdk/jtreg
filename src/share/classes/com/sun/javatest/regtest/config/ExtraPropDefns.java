/*
 * Copyright (c) 2007, 2022, Oracle and/or its affiliates. All rights reserved.
 * DO NOT ALTER OR REMOVE COPYRIGHT NOTICES OR THIS FILE HEADER.
 *
 * This code is free software; you can redistribute it and/or modify it
 * under the terms of the GNU General Public License version 2 only, as
 * published by the Free Software Foundation.  Oracle designates this
 * particular file as subject to the "Classpath" exception as provided
 * by Oracle in the LICENSE file that accompanied this code.
 *
 * This code is distributed in the hope that it will be useful, but WITHOUT
 * ANY WARRANTY; without even the implied warranty of MERCHANTABILITY or
 * FITNESS FOR A PARTICULAR PURPOSE.  See the GNU General Public License
 * version 2 for more details (a copy is included in the LICENSE file that
 * accompanied this code).
 *
 * You should have received a copy of the GNU General Public License version
 * 2 along with this work; if not, write to the Free Software Foundation,
 * Inc., 51 Franklin St, Fifth Floor, Boston, MA 02110-1301 USA.
 *
 * Please contact Oracle, 500 Oracle Parkway, Redwood Shores, CA 94065 USA
 * or visit www.oracle.com if you need additional information or have any
 * questions.
 */

package com.sun.javatest.regtest.config;

import java.io.BufferedReader;
import java.io.File;
import java.io.IOException;
import java.io.InputStreamReader;
import java.io.PrintStream;
import java.nio.file.Files;
import java.nio.file.Path;
import java.util.ArrayList;
import java.util.Collections;
import java.util.List;
import java.util.regex.Matcher;
import java.util.regex.Pattern;

import com.sun.javatest.regtest.agent.SearchPath;
import com.sun.javatest.regtest.util.FileUtils;


/**
 * Handle "extra property definitions" for @requires clauses.
 * By default, jtreg primarily collects the system properties, for use with @requires.
 * This class provides an extension mechanism to detect and provide additional characteristics
 * of the test JDK.
 */
public class ExtraPropDefns {
    /**
     * Used to report problems that are found.
     */
    static class Fault extends Exception {
        private static final long serialVersionUID = 1L;
        Fault(String msg) {
            super(msg);
        }

        Fault(String msg, Throwable cause) {
            super(msg, cause);
        }
    }

    /**
     * Source files for classes to call to get property definitions.
     * All files must be java source files, containing a public class that
     * implements {@code Callable<Properties>}.
     * A file may be marked as "optional" by enclosing the name in '[' ... ']'.
     * No error will be reported if such a file does not exist.
     */
    private final List<String> files;

    /**
     * Source files for additional classes to be put on the application class path.
     * A directory may be given, which will be expanded to all the java source files
     * it contains (including in subdirectories).
     * A file or directory may be marked as "optional" by enclosing the name in '[' ... ']'.
     * No error will be reported if such an item does not exist.
     */
    private final List<String> libs;

    /**
     * Source files for additional classes to be put on the application boot class path.
     * A directory may be given, which will be expanded to all the java source files
     * it contains (including in subdirectories).
     * A file or directory may be marked as "optional" by enclosing the name in '[' ... ']'.
     * No error will be reported if such an item does not exist.
     */
    private final List<String> bootLibs;

    /**
     * Additional javac options to be specified when compiling the classes to get the
     * values of the extra properties.
     */
    private final List<String> javacOpts;

    /**
     * Additional VM options to be specified when running the classes to get the
     * values of the extra properties.
     */
    private final List<String> vmOpts;

    /**
     * A stream for logging messages.
     */
    private final PrintStream log;

    /**
     * The directory used to store classes to be put on the application class path.
     */
    private Path classDir;

    /**
     * The directory used to store classes to be put on the application boot class path.
     */
    private Path bootClassDir;

    /**
     * The list of names of classes to be called, to get extra properties.
     */
    private List<String> classes;

    private static final boolean trace = Boolean.getBoolean("trace.extraPropDefns");

    ExtraPropDefns() {
        this(null, null, null, null, null);
    }

    ExtraPropDefns(String classes, String libs, String bootLibs, String javacOpts, String vmOpts) {
        this.files = asList(classes);
        this.libs = asList(libs);
        this.bootLibs = asList(bootLibs);
        this.javacOpts = asList(javacOpts);
        this.vmOpts = asList(vmOpts);
        log = System.err;
    }

    void compile(RegressionParameters params, JDK jdk, File outDir) throws Fault {
        compile(params, jdk, outDir.toPath());
    }

    void compile(RegressionParameters params, JDK jdk, Path outDir) throws Fault {
        Path baseDir = params.getTestSuite().getRootDir().toPath();
        classDir = outDir.resolve("classes");
        bootClassDir = outDir.resolve("bootClasses");
        compile(jdk, bootClassDir, new SearchPath(), baseDir, bootLibs, true);
        compile(jdk, classDir, new SearchPath(bootClassDir), baseDir, libs, true);
        classes = compile(jdk, classDir, new SearchPath(bootClassDir), baseDir, files, false);
    }

    Path getClassDir() {
        return classDir;
    }

    Path getBootClassDir() {
        return bootClassDir;
    }

    List<String> getClasses() {
        return classes;
    }

    List<String> getVMOpts() {
        return vmOpts;
    }

    private List<String> compile(JDK jdk, Path classDir, SearchPath classpath,
            Path srcDir, List<String> files, boolean allowDirs) throws Fault {
        if (files.isEmpty())
            return Collections.emptyList();

        List<String> classNames = new ArrayList<>();
        List<String> javacArgs = new ArrayList<>();
        javacArgs.add("-d");
        javacArgs.add(classDir.toString());

        try {
            // ensure classDir exists before creating the search path for -classpath
            Files.createDirectories(classDir);
        } catch (IOException e) {
            throw new Fault("cannot create classes directory", e);
        }

        // no need to differentiate -classpath and -Xbootclasspath/a: at compile time
        javacArgs.add("-classpath");
        javacArgs.add(new SearchPath(classDir).append(classpath).toString());

        javacArgs.addAll(javacOpts);

        boolean needCompilation = false;

        for (String e: files) {
            boolean optional;
            if (e.startsWith("[") && e.endsWith("]")) {
                optional = true;
                e = e.substring(1, e.length() - 1);
            } else {
                optional = false;
            }

            Path f = srcDir.resolve(e);
            if (!Files.exists(f)) {
                if (!optional) {
                    System.err.println("Cannot find file " + e + " for extra property definitions");
                }
                continue;
            }

            for (Path sf: expandJavaFiles(f, allowDirs)) {
                javacArgs.add(sf.toString());
                String cn = getClassNameFromFile(sf);
                classNames.add(cn);

                if (!needCompilation) {
                    Path cf = classDir.resolve(cn.replace(".", File.separator) + ".class");
                    if (!Files.exists(cf) || FileUtils.compareLastModifiedTimes(sf, cf) > 0) {
                        needCompilation = true;
                    }
                }
            }
        }

        if (needCompilation) {
            if (trace) {
                System.err.println("Compiling extra property definition files: " + javacArgs);
            }
            List<String> pArgs = new ArrayList<>();
            pArgs.add(jdk.getJavacProg().toString());
            pArgs.addAll(javacArgs);
            try {
                Process p = new ProcessBuilder(pArgs)
                        .redirectErrorStream(true)
                        .start();
                // pass through any output from the compiler
                try (BufferedReader in = new BufferedReader(new InputStreamReader(p.getInputStream()))) {
                    String line;
                    while ((line = in.readLine()) != null) {
                        log.println(line);
                    }
                }
                int rc = p.waitFor();
                if (rc != 0) {
                    throw new Fault("Compilation of extra property definition files failed. rc=" + rc);
                }
            } catch (IOException
                     | InterruptedException e) {
                throw new Fault("Compilation of extra property definition files failed.", e);
            }
        }

        return classNames;
    }

    /**
     * Expand a file or directory into a list of java source files.
     * Non-java source files are only permitted (and ignored) within directories.
     * @param file the file or directory
     * @param allowDirs whether directories are permitted or not
     * @return a list of java source files
     * @throws Fault if a bad file is found
     */
    private List<Path> expandJavaFiles(Path file, boolean allowDirs) throws Fault {
        List<Path> results = new ArrayList<>();
        expandJavaFiles(file, allowDirs, true, results);
        return results;
    }

    /**
     * Expand a file or directory into a list of java source files.
     * Non-java source files are only permitted (and ignored) within directories.
     * @param file the file or directory
     * @param allowDirs whether directories are permitted or not
     * @param rejectBadFiles whether to throw an exception if a bad file is found
     * @param results a list of java source files
     * @throws Fault if a bad file is found
     */
    private void expandJavaFiles(Path file, boolean allowDirs, boolean rejectBadFiles, List<Path> results) throws Fault {
        if (Files.isRegularFile(file)) {
            if (file.getFileName().toString().endsWith(".java")) {
                results.add(file);
            } else {
                if (rejectBadFiles) {
                    throw new Fault("unexpected file found in extra property definition files: " + file);
                }
            }
        } else if (Files.isDirectory(file)) {
            if (allowDirs) {
                for (Path child : FileUtils.listFiles(file)) {
                    expandJavaFiles(child, true, false, results);
                }
            } else {
                if (rejectBadFiles) {
                    throw new Fault("unexpected directory found in extra property definition files" + file);
                }
            }
        }
    }

    private String getClassNameFromFile(Path file) throws Fault {
        try {
            return getClassNameFromSource(Files.readString(file));
        } catch (IOException e) {
            throw new Fault("Problem reading " + file, e);
        }
    }

<<<<<<< HEAD
    private static final Pattern commentPattern =
            Pattern.compile("(?s)(\\s+//.*?\n|/\\*.*?\\*/)");
    private static final Pattern packagePattern =
            Pattern.compile("package\\s+(((?:\\w+\\.)*)\\w+)\\s*;");
=======
    private static final Pattern packagePattern =
            Pattern.compile("package\\s+(((?:\\w+\\.)*)(?:\\w+))\\s*;");
>>>>>>> be64afdc
    private static final Pattern classPattern =
            Pattern.compile("(?:public\\s+)?(?:class|enum|interface|record)\\s+(\\w+)");

    private String getClassNameFromSource(String source) throws Fault {
        // strip comments
        StringBuilder sb = new StringBuilder();
        Matcher matcher = commentPattern.matcher(source);
        int start = 0;
        while (matcher.find()) {
            sb.append(source, start, matcher.start());
            start = matcher.end();
        }
        sb.append(source.substring(start));
        source = sb.toString();

        String packageName = null;

        matcher = packagePattern.matcher(source);
        if (matcher.find())
            packageName = matcher.group(1);

        matcher = classPattern.matcher(source);
        if (matcher.find()) {
            String className = matcher.group(1);
            return (packageName == null) ? className : packageName + "." + className;
        } else {
            throw new Fault("Could not extract the java class " +
                    "name from the provided source");
        }
    }

    private List<String> asList(String s) {
<<<<<<< HEAD
        return (s == null) ? Collections.emptyList() : Arrays.asList(s.split("\\s+"));
=======
        return (s == null) ? Collections.emptyList() : List.of(s.split("\\s+"));
>>>>>>> be64afdc
    }
}<|MERGE_RESOLUTION|>--- conflicted
+++ resolved
@@ -306,15 +306,10 @@
         }
     }
 
-<<<<<<< HEAD
     private static final Pattern commentPattern =
             Pattern.compile("(?s)(\\s+//.*?\n|/\\*.*?\\*/)");
     private static final Pattern packagePattern =
             Pattern.compile("package\\s+(((?:\\w+\\.)*)\\w+)\\s*;");
-=======
-    private static final Pattern packagePattern =
-            Pattern.compile("package\\s+(((?:\\w+\\.)*)(?:\\w+))\\s*;");
->>>>>>> be64afdc
     private static final Pattern classPattern =
             Pattern.compile("(?:public\\s+)?(?:class|enum|interface|record)\\s+(\\w+)");
 
@@ -347,10 +342,6 @@
     }
 
     private List<String> asList(String s) {
-<<<<<<< HEAD
-        return (s == null) ? Collections.emptyList() : Arrays.asList(s.split("\\s+"));
-=======
         return (s == null) ? Collections.emptyList() : List.of(s.split("\\s+"));
->>>>>>> be64afdc
     }
 }