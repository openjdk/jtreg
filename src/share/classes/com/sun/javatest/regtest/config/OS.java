/*
 * Copyright (c) 2011, 2022, Oracle and/or its affiliates. All rights reserved.
 * DO NOT ALTER OR REMOVE COPYRIGHT NOTICES OR THIS FILE HEADER.
 *
 * This code is free software; you can redistribute it and/or modify it
 * under the terms of the GNU General Public License version 2 only, as
 * published by the Free Software Foundation.  Oracle designates this
 * particular file as subject to the "Classpath" exception as provided
 * by Oracle in the LICENSE file that accompanied this code.
 *
 * This code is distributed in the hope that it will be useful, but WITHOUT
 * ANY WARRANTY; without even the implied warranty of MERCHANTABILITY or
 * FITNESS FOR A PARTICULAR PURPOSE.  See the GNU General Public License
 * version 2 for more details (a copy is included in the LICENSE file that
 * accompanied this code).
 *
 * You should have received a copy of the GNU General Public License version
 * 2 along with this work; if not, write to the Free Software Foundation,
 * Inc., 51 Franklin St, Fifth Floor, Boston, MA 02110-1301 USA.
 *
 * Please contact Oracle,Oracle Parkway, Redwood Shores, CA 94065 USA
 * or visit www.oracle.com if you need additional information or have any
 * questions.
 */

package com.sun.javatest.regtest.config;

import java.lang.management.ManagementFactory;
import java.util.ArrayList;
import java.util.List;
import java.util.Properties;

import com.sun.management.OperatingSystemMXBean;

/**
 * Utilities for handling OS name, arch and version.
 */
public class OS {
    public final String name;
    public final String arch;
    public final String version;

    public final String family;
    public final String simple_arch;
    public final String simple_version;

    public final int processors;

    public final long maxMemory;
    public final long maxSwap;

    private static OS current;

    public static OS current() {
        if (current == null) {
            String name = System.getProperty("os.name");
            String arch = System.getProperty("os.arch");
            String version = System.getProperty("os.version");
            current = new OS(name, arch, version);
        }
        return current;
    }

    public static OS forProps(Properties sysProps) {
        String name = sysProps.getProperty("os.name");
        String arch = sysProps.getProperty("os.arch");
        String version = sysProps.getProperty("os.version");
        return new OS(
                (name == null) ? "unknown" : name,
                (arch == null) ? "unknown" : arch,
                (version == null) ? "unknown" : version);
    }

    // On JPRT, we see the following various types of values for these properties
    //    os.arch              amd64
    //    os.arch              i386
    //    os.arch              sparc
    //    os.arch              x86
    //    os.name              Linux
    //    os.name              SunOS
    //    os.name              Windows 2003
    //    os.name              Windows XP
    //    os.version           2.6.27.21-78.2.41.fc9.i686
    //    os.version           2.6.27.21-78.2.41.fc9.x86_64
    //    os.version           5.1
    //    os.version           5.10
    //    os.version           5.2
    //
    // On a Mac, we see the following types of values
    //    os.arch              x86_64
    //    os.arch              universal
    //    os.name              Darwin
    //    os.name              Mac OS X
    //    os.version           10.6.7
    //    os.version           10.7.4
    //
    // The JPRT source code also lists the following values for os.arch
    //    sparc, sparcv9, ia64, ppc64, ppc, powerpc,
    //    ppcv2, ppcsflt, arm, armsflt, armvfp

    public OS(String name, String arch, String version) {
        this.name = name;
        this.arch = arch;
        this.version = version;

        if (name.startsWith("AIX"))
            family = "aix";
        else if (name.startsWith("Linux"))
            family = "linux";
        else if (name.startsWith("Mac") || name.startsWith("Darwin"))
            family = "mac";
        else if (name.startsWith("OS400") || name.startsWith("OS/400") )
            family = "os400";
        else if (name.startsWith("SunOS") || name.startsWith("Solaris"))
            family = "solaris";
        else if (name.startsWith("Windows"))
            family = "windows";
        else
            family = name.replaceFirst("^([^ ]+).*", "$1"); // use first word of name

         if (arch.contains("64")
                 && !arch.equals("ia64")
                 && !arch.equals("ppc64")
                 && !arch.equals("ppc64le")
                 && !arch.equals("zArch_64")
<<<<<<< HEAD
                 && !arch.equals("riscv64")
=======
                 && !arch.equals("loongarch64")
>>>>>>> 0fb7115a
                 && !arch.equals("aarch64"))
            simple_arch = "x64";
        else if (arch.contains("86"))
            simple_arch = "i586";
        else if (arch.equals("ppc") || arch.equals("powerpc"))
            simple_arch = "ppc";
        else if (arch.equals("s390x") || arch.equals("zArch_64"))
            simple_arch = "s390x";
        else if (arch.equals("mips64") || arch.equals("mips64el"))
            simple_arch = "mips64";
        else
            simple_arch = arch;

        final String UNKNOWN = "99.99";
        int index;
        for (index = 0; index < version.length(); index++) {
            char c = version.charAt(index);
            if (!Character.isDigit(c) && c != '.')
                break;
        }
        List<Integer> v = new ArrayList<>();
        for (String s: version.substring(0, index).split("\\.")) {
            if (s.length() > 0)
                v.add(Integer.valueOf(s));
        }
        switch (v.size()) {
            case 0:  simple_version = UNKNOWN;                      break;
            case 1:  simple_version = v.get(0) + ".0";              break;
            default: simple_version = v.get(0) + "." + v.get(1);    break;
        }

        processors = Runtime.getRuntime().availableProcessors();

        OperatingSystemMXBean osMXBean =
                (OperatingSystemMXBean) ManagementFactory.getOperatingSystemMXBean();
        maxMemory = osMXBean.getTotalPhysicalMemorySize();
        maxSwap = osMXBean.getTotalSwapSpaceSize();
    }

    public String toString() {
        return "[name:" + name + ",arch:" + arch + ",version:" + version
                + ",family:" + family + ",simple_arch:" + simple_arch + ",simple_version:" + simple_version
                + ",processors:" + processors + ",maxMemory:" + maxMemory + ",maxSwap:" + maxSwap + "]";
    }

}<|MERGE_RESOLUTION|>--- conflicted
+++ resolved
@@ -123,11 +123,8 @@
                  && !arch.equals("ppc64")
                  && !arch.equals("ppc64le")
                  && !arch.equals("zArch_64")
-<<<<<<< HEAD
+                 && !arch.equals("loongarch64")
                  && !arch.equals("riscv64")
-=======
-                 && !arch.equals("loongarch64")
->>>>>>> 0fb7115a
                  && !arch.equals("aarch64"))
             simple_arch = "x64";
         else if (arch.contains("86"))
