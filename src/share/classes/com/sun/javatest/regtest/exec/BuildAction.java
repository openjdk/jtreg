--- conflicted
+++ resolved
@@ -312,11 +312,7 @@
                     // "--enable-preview" requires either "--source" or "--release" to
                     // confirm the expected source level. "--release" restricts
                     // the visible API to the exported API, so use "--source" instead.
-<<<<<<< HEAD
-                    compArgs.add("-source"); // use old form of option; new form is JDK 12+
-=======
                     compArgs.add("-source"); // use "-source" "N" for Java 11 and lower
->>>>>>> c4852e33
                     compArgs.add(String.valueOf(script.getTestJDKVersion().major));
                 }
             } catch (UncheckedIOException exception) {
